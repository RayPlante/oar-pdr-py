"""
The abstract interface for interacting with the database.  

This interface is based on the following model:

  *  Each service (DAP, DMPs, etc.) has its own collection that extends on a common base model
  *  Each *record* in the collection represents a "project" that a user is working on via the service
  *  A record can be expressed as a Python dictionary which can be exported into JSON

See the :py:mod:`DBIO package documentation <nistoar.midas.dbio>` for a fully description of the 
model and how to interact with the database.
"""
import time
import math
from abc import ABC, ABCMeta, abstractmethod, abstractproperty
from copy import deepcopy
from collections.abc import Mapping, MutableMapping, Set
from collections import OrderedDict
from typing import Union, List, Sequence, AbstractSet, MutableSet, NewType, Iterator
from enum import Enum
from datetime import datetime

from nistoar.base.config import ConfigurationException
from nistoar.pdr.utils.prov import Action
from .. import MIDASException
from .status import RecordStatus
from nistoar.pdr.utils.prov import ANONYMOUS_USER

DAP_PROJECTS = "dap"
DMP_PROJECTS = "dmp"
GROUPS_COLL = "groups"
PEOPLE_COLL = "people"
DRAFT_PROJECTS = "draft"   # this name is deprecated
PROV_ACT_LOG = "prov_action_log"

DEF_PEOPLE_SHOULDER = "ppl0"
DEF_GROUPS_SHOULDER = "grp0"

<<<<<<< HEAD
PUBLIC_GROUP = DEF_GROUPS_SHOULDER + ":public"    # all users are implicitly part of this group
ANONYMOUS = ANONYMOUS_USER
=======
# all users are implicitly part of this group
PUBLIC_GROUP = DEF_GROUPS_SHOULDER + ":public"
ANONYMOUS = PUBLIC_GROUP
>>>>>>> e07dfa08

__all__ = ["DBClient", "DBClientFactory", "ProjectRecord", "DBGroups", "Group", "ACLs", "PUBLIC_GROUP",
           "ANONYMOUS", "DAP_PROJECTS", "DMP_PROJECTS", "ObjectNotFound", "NotAuthorized", "AlreadyExists"]

Permissions = Union[str, Sequence[str], AbstractSet[str]]
CST = []

# forward declarations
ProtectedRecord = NewType("ProtectedRecord", object)
DBClient = NewType("DBClient", ABC)
DBPeople = NewType("DBPeople", object)


class ACLs:
    """
    a class for accessing and manipulating access control lists on a record
    """

    # Permissions
    READ = 'read'
    WRITE = 'write'
    READWRITE = WRITE
    ADMIN = 'admin'
    DELETE = 'delete'
    OWN = (READ, WRITE, ADMIN, DELETE,)

    def __init__(self, forrec: ProtectedRecord, acldata: MutableMapping = None):
        """
        intialize the object from raw ACL data 
        :param MutableMapping acldata:  the raw ACL data as returned from the record store as a dictionary
        :param ProjectRecord  projrec:  the record object that the ACLs apply to.  This will be used as 
                                          needed to interact with the backend record store
        """
        if not acldata:
            acldata = {}
        self._perms = acldata
        self._rec = forrec

    def iter_perm_granted(self, perm_name):
        """
        return an iterator to the list of identities that have been granted the given permission.  These
        will be either user names or group names.  If the given permission name is not a recognized 
        permission, then an iterator to an empty list is returned.
        """
        return iter(self._perms.get(perm_name, []))

    def grant_perm_to(self, perm_name, *ids):
        """
        add the user or group identities to the list having the given permission.  
        :param str perm_name:  the permission to be granted
        :param str ids:        the identities of the users the permission should be granted to 
        :raise NotAuthorized:  if the user attached to the underlying :py:class:`DBClient` is not 
                               authorized to grant this permission
        """
        if not self._rec.authorized(self.ADMIN):
            raise NotAuthorized(self._rec._cli.user_id, "grant permission")

        if perm_name not in self._perms:
            self._perms[perm_name] = []
        for id in ids:
            if id not in self._perms[perm_name]:
                self._perms[perm_name].append(id)

    def revoke_perm_from_all(self, perm_name):
        """
        remove the given identities from the list having the given permission.  For each given identity 
        that does not currently have the permission, nothing is done.  
        :param str perm_name:  the permission to be revoked
        :param str ids:        the identities of the users the permission should be revoked from
        :raise NotAuthorized:  if the user attached to the underlying :py:class:`DBClient` is not 
                               authorized to grant this permission
        """
        if not self._rec.authorized(self.ADMIN):
            raise NotAuthorized(self._rec._cli.user_id, "revoke permission")
        if perm_name in self._perms:
            self._perms[perm_name] = []

    def revoke_perm_from(self, perm_name, *ids):
        """
        remove the given identities from the list having the given permission.  For each given identity 
        that does not currently have the permission, nothing is done.  
        :param str perm_name:  the permission to be revoked
        :param str ids:        the identities of the users the permission should be revoked from
        :raise NotAuthorized:  if the user attached to the underlying :py:class:`DBClient` is not 
                               authorized to grant this permission
        """
        if not self._rec.authorized(self.ADMIN):
            raise NotAuthorized(self._rec._cli.user_id, "revoke permission")

        if perm_name not in self._perms:
            return
        for id in ids:
            if id in self._perms[perm_name]:
                self._perms[perm_name].remove(id)

    def _granted(self, perm_name, ids=[]):
        """
        return True if any of the given identities have the specified permission.  Normally, this will be 
        a list including a user identity and all the group identities that is user is a member of; however, 
        this is neither required nor checked by this implementation.

        This should be considered lowlevel; consider using :py:method:`authorized` instead which resolves 
        a users membership.  
        """
        return len(set(self._perms[perm_name]).intersection(ids)) > 0

    def __str__(self):
        return "<ACLs: {}>".format(str(self._perms))


class ProtectedRecord(ABC):
    """
    a base class for records that have ACLs attached to them.

    This record represents a local copy of the record that exists in the "remote" database.  The 
    client can make changes to this record; however, those changes are not persisted in the 
    database until the :py:meth:`save` method is called.
    """

    def __init__(self, servicetype: str, recdata: Mapping, dbclient: DBClient = None):
        """
        initialize the record with a dictionary retrieved from the underlying project collection.  
        The dictionary must include an `id` property with a valid ID value.
        """
        if not servicetype:
            raise ValueError(
                "ProtectedRecord(): must set service type (servicetype)")
        self._coll = servicetype
        self._cli = dbclient
        if not recdata.get('id'):
            raise ValueError("Record data is missing its 'id' property")
        self._data = self._initialize(recdata)
        self._acls = ACLs(self, self._data.get("acls", {}))
        self._status = RecordStatus(self.id, self._data['status'])

    def _initialize(self, recdata: MutableMapping) -> MutableMapping:
        """
        initialize any missing data in the raw record data constituting the content of the record.  
        The implementation is allowed to update the input dictionary directly.  

        This default implimentation ensures that the record contains a minimal `acls` property

        :return: an combination of the given data and defaults
                 :rtype: MutableMapping
        """
        now = time.time()

        if not recdata.get('acls'):
            recdata['acls'] = {}
        if not recdata.get('owner'):
            recdata['owner'] = self._cli.user_id if self._cli else ""
        if 'deactivated' not in recdata:
            # Should be None or a date
            recdata['deactivated'] = None
        if 'status' not in recdata:
            recdata['status'] = RecordStatus(
                recdata['id'], {'created': -1}).to_dict(False)
        for perm in ACLs.OWN:
            if perm not in recdata['acls']:
                recdata['acls'][perm] = [
                    recdata['owner']] if recdata['owner'] else []
        return recdata

    @property
    def id(self):
        """
        the unique identifier for the record
        """
        return self._data.get('id')

    @property
    def owner(self):
        return self._data.get('owner', "")

    @property
    def created(self) -> float:
        """
        the epoch timestamp indicating when this record was first corrected
        """
        return self.status.created

    @property
    def created_date(self) -> str:
        """
        the creation timestamp formatted as an ISO string
        """
        return self.status.created_date

    @property
    def modified(self) -> float:
        """
        the epoch timestamp indicating when this record was last updated
        """
        out = self.status.modified
        if out < 1:
            out = self.status.created
        return out

    @property
    def modified_date(self) -> str:
        """
        the timestamp for the last modification, formatted as an ISO string
        """
        return self.status.modified_date

    @property
    def deactivated(self) -> bool:
        """
        True if this record has been deactivated.  Record that are deactivated are generally
        skipped over when being accessed or used.  A deactivated record can only be retrieved 
        via its identifier.
        """
        return bool(self._data.get('deactivated'))

    @property
    def deactivated_date(self) -> str:
        """
        the timestamp when this record was deactivated, formatted as an ISO string.  An empty
        string is returned if the record is not currently deactivated.
        """
        if not self._data.get('deactivated'):
            return ""
        return datetime.fromtimestamp(math.floor(self._data.get('deactivated'))).isoformat()

    def deactivate(self) -> bool:
        """
        mark this record as "deactivated".  :py:meth:`deactivated` will now return True.
        The :py:meth:`save` method should be called to commit this change.
        :return:  False if the state was not changed for any reason, including because the record
                  was already deactivated.
                  :rtype: True
        """
        if self.deactivated:
            return False
        self._data['deactivated'] = time.time()
        return True

    def reactivate(self) -> bool:
        """
        reactivate this record; :py:meth:`deactivated` will now return False.
        The :py:meth:`save` method should be called to commit this change.
        :return:  False if the state was not changed for any reason, including because the record
                  was already activated.
                  :rtype: True
        """
        if not self.deactivated:
            return False
        self._data['deactivated'] = None
        return True

    @property
    def status(self) -> RecordStatus:
        """
        return the status object that indicates the current state of the record and the last 
        action applied to it.  
        """
        return self._status

    @property
    def acls(self) -> ACLs:
        """
        An object for accessing and updating the access control lists (ACLs) for this record
        """
        return self._acls

    def save(self):
        """
        save any updates to this record.  This implementation checks to make sure that the user 
        attached to the underlying client is authorized to make updates.

        :raises NotAuthorized:  if the user given by who is not authorized update the record
        """
        if not self.authorized(ACLs.WRITE):
            raise NotAuthorized(self._cli.user_id, "update record")
        olddates = (self.status.modified,
                    self.status.created, self.status.since)
        self.status.set_times()
        try:
            self._cli._upsert(self._coll, self._data)
        except Exception as ex:
            (self._data['modified'], self._data['created'],
             self._data['since']) = olddates
            raise

    def authorized(self, perm: Permissions, who: str = None):
        """
        return True if the given user has the specified permission to commit an action on this record.
        The action is typically one of the base action permissions defined in this module, but it can 
        also be a custom permission suppported by this type of record.  This implementation will take 
        into account all of the groups the user is a member of.

        Note that in this implementation, the owner of the record is automatically granted all permissions
        regardless whether the user is explicitly added to the specified access control list.  Further,
        the underlying configuration can contain a `superusers` property; if set, this implementation will 
        authorize the user if the user's id matches any of those given in this property list.  

        :param str|Sequence[str]|Set[str] perm:  a single permission or a list or set of permissions that 
                         the user must have to complete the requested action.  If a list of permissions 
                         is given, the user `who` must have all of the permissions.
        :param str who:  the identifier for the user attempting the action; if not given, the user id
                         attached to the DBClient is assumed.
        """
        if not who:
            who = self._cli.user_id
        if who in self._cli._cfg.get("superusers", []):
            return True

        if isinstance(perm, str):
            perm = [perm]
        if isinstance(perm, list):
            perm = set(perm)

        idents = [who] + list(self._cli.user_groups)
        for p in perm:
            if not self.acls._granted(p, idents):
                return False
        return True


    def searched(self, cst: CST):
        """
        return True if the given records respect all the constraints in cst.
        :param is a dict of constraints for the records 
        """
        # parse the query
        or_conditions = {}
        and_conditions = {}
        for condition in cst["$and"]:
            for key, value in condition.items():
                if key == "$or":
                    for or_condition in value:
                        for or_key, or_value in or_condition.items():
                            if or_key in or_conditions:
                                or_conditions[or_key].append(or_value)
                            else:
                                or_conditions[or_key]= [or_value]
                else:
                    and_conditions[key] = value

        #print("======== and_conditions =========")
        #for key, value in and_conditions.items():
        #    print(f"{key}: {value}")
        #print("======== or_conditions =========")
        #for key, values in or_conditions.items():
        #    for value in values:
        #        print(f"{key}: {value}")

        rec = self._data

        and_met = True
        for key, value in and_conditions.items():
            subdict = key.split(".")
            if len(subdict) > 1:
                if rec[subdict[0]].get(subdict[1]) == value:
                    continue
            else:
                if rec.get(key) == value:
                    continue
            and_met = False
            break

        or_met = False
        for key, values in or_conditions.items():
            subdict = key.split(".")
            for value in values:
                if len(subdict) > 1:
                    if rec.get(subdict[0], {}).get(subdict[1]) == value:
                        or_met = True
                        break
                else:
                    if rec.get(key) == value:
                        or_met = True
                        break
        #print(or_met)
        #print(and_met)
        if (not or_conditions or or_met) and and_met:
            return True
        return False

    def validate(self, errs=None, data=None) -> List[str]:
        """
        validate this record and return a list of error statements about its validity or an empty list
        if the record is valid.

        This implementation checks the `acls` property
        """
        if data is None:
            data = self._data
        if errs is None:
            errs = []

        if 'acls' not in data:
            errs.append("Missing 'acls' property")
        elif not isinstance(data['acls'], MutableMapping):
            errs.append("'acls' property not a dictionary")

        for perm in ACLs.OWN:
            if perm not in data['acls']:
                errs.append("ACLs: missing permmission: "+perm)
            elif not isinstance(data['acls'][perm], list):
                errs.append("ACL '{}': not a list".format(perm))

        return errs

    def to_dict(self):
        out = deepcopy(self._data)
        out['acls'] = self.acls._perms
        out['type'] = self._coll
        out['status']['createdDate'] = self.status.created_date
        out['status']['modifiedDate'] = self.status.modified_date
        out['status']['sinceDate'] = self.status.since_date
        return out


class Group(ProtectedRecord):
    """
    an updatable representation of a group.
    """

    def __init__(self, recdata: MutableMapping, dbclient: DBClient = None):
        """
        initialize the group record with a dictionary retrieved from the underlying group database 
        collection.  The dictionary must include an `id` property with a valid ID value.
        """
        super(Group, self).__init__(GROUPS_COLL, recdata, dbclient)

    def _initialize(self, recdata: MutableMapping):
        out = super(Group, self)._initialize(recdata)
        if 'members' not in out:
            out['members'] = []
        return out

    @property
    def name(self):
        """
        the mnumonic name given to this group by its owner
        """
        return self._data['name']

    def validate(self, errs=None, data=None) -> List[str]:
        """
        validate this record and return a list of error statements about its validity or an empty list
        if the record is valid.
        """
        if not data:
            data = self._data

        # check the acls property
        errs = super(Group, self).validate(errs, data)

        for prop in "id name owner".split():
            if not data.get(prop):
                errs.append("'{}' property not set".format(prop))
            if not isinstance(data['id'], str):
                errs.append("'{}' property: not a str".format(prop))

        if not 'members' in data:
            errs.append("'members' property not found")
        if not isinstance(data['members'], list):
            errs.append("'members' property: not a list")

        return errs

    def iter_members(self):
        """
        iterate through the user IDs that constitute the members of this group
        """
        return iter(self._data['members'])

    def is_member(self, userid):
        """
        return True if the user for the given identifier is a member of this group
        """
        return userid in self._data['members']

    def add_member(self, *memids):
        """
        add members to this group (if they aren't already members)
        :param str memids:  the identities of the users to be added to the group
        :raise NotAuthorized:  if the user attached to the underlying :py:class:`DBClient` is not 
                               authorized to add members
        """
        if not self.authorized(ACLs.WRITE):
            raise NotAuthorized(self._cli.user_id, "add member")

        for id in memids:
            if id not in self._data['members']:
                self._data['members'].append(id)

        return self

    def remove_member(self, *memids):
        """
        remove members from this group; any given ids that are not currently members are ignored.
        :param str memids:  the identities of the users to be removed from the group
        :raise NotAuthorized:  if the user attached to the underlying :py:class:`DBClient` is not 
                               authorized to remove members
        """
        if not self.authorized(ACLs.WRITE):
            raise NotAuthorized(self._cli.user_id, "remove member")

        for id in memids:
            if id in self._data['members']:
                self._data['members'].remove(id)

        return self

    def __str__(self):
        return "<{} Group: {} ({}) owner={}>".format(self._coll.rstrip("s"), self.id,
                                                     self.name, self.owner)


class DBGroups(object):
    """
    an interface for creating and using user groups.  Each group has a unique identifier assigned to it
    and holds a list of user (and/or group) identities indicating the members of the groups.  In addition
    to its unique identifier, a group also has a mnumonic name given to it by the group's owner; the 
    group name need not be globally unique, but it should be unique within the owner's namespace.  
    """

    def __init__(self, dbclient: DBClient, idshoulder: str = DEF_GROUPS_SHOULDER):
        """
        initialize the interface with the groups collection
        :param DBClient dbclient:  the database client to use to interact with the database backend
        :param str    idshoulder:  the base shoulder to use for new group identifiers
        """
        self._cli = dbclient
        self._shldr = idshoulder

    @property
    def native(self):
        return self._cli._native

    def create_group(self, name: str, foruser: str = None):
        """
        create a new group for the given user.  
        :param str name:     the name of the group to create
        :param str foruser:  the identifier of the user to create the group for.  This user will be set as 
                             the group's owner/administrator.  If not given, the user attached to the 
                             underlying :py:class:`DBClient` will be used.  Only a superuser (an identity
                             listed in the `superuser` config parameter) can create a group for another 
                             user.
        :raises AlreadyExists:  if the user has already defined a group with this name
        :raises NotAuthorized:  if the user is not authorized to create this group
        """
        if not foruser:
<<<<<<< HEAD
=======
            if self._cli.user_id == ANONYMOUS:
                raise ValueException(
                    "create_group(): foruser must be specified when client is anonymous")
>>>>>>> e07dfa08
            foruser = self._cli.user_id
        if not self._cli._authorized_group_create(self._shldr, foruser):
            raise NotAuthorized(self._cli.user_id, "create group")

        if self.name_exists(name, foruser):
            raise AlreadyExists(
                "User {} has already defined a group with name={}".format(foruser, name))

        out = Group({
            "id": self._mint_id(self._shldr, name, foruser),
            "name": name,
            "owner": foruser,
            "members": [foruser],
            "acls": {
                ACLs.ADMIN:  [foruser],
                ACLs.READ:   [foruser],
                ACLs.WRITE:  [foruser],
                ACLs.DELETE: [foruser]
            }
        }, self._cli)
        out.save()
        self._cli.recache_user_groups()
        return out

    def _mint_id(self, shoulder, name, owner):
        """
        create and register a new identifier that can be assigned to a new group
        :param str shoulder:   the shoulder to prefix to the identifier.  The value usually controls
                               how the identifier is formed.  
        """
        return "{}:{}:{}".format(shoulder, owner, name)

    def exists(self, gid: str) -> bool:
        """
        return True if a group with the given ID exists.  READ permission on the identified 
        record is not required to use this method. 
        """
        return bool(self._cli._get_from_coll(GROUPS_COLL, gid))

    def name_exists(self, name: str, owner: str = None) -> bool:
        """
        return True if a group with the given name exists.  READ permission on the identified 
        record is not required to use this method.
        :param str name:  the mnumonic name of the group given to it by its owner
        :param str owner: the ID of the user owning the group of interest; if not given, the 
                          user ID attached to the `DBClient` is assumed.
        """
        if not owner:
            owner = self._cli.user_id
        it = self._cli._select_from_coll(GROUPS_COLL, incl_deact=True, name=name, owner=owner)
        try:
            return bool(next(it))
        except StopIteration:
            return False

    def get(self, gid: str) -> Group:
        """
        return the group by its given group identifier
        """
        m = self._cli._get_from_coll(GROUPS_COLL, gid)
        if not m:
            return None
        m = Group(m, self._cli)
        if m.authorized(ACLs.READ):
            return m
        raise NotAuthorized(id, "read")

    def __getitem__(self, id) -> Group:
        out = self.get(id)
        if not out:
            raise KeyError(id)
        return out

    def get_by_name(self, name: str, owner: str = None) -> Group:
        """
        return the group assigned the given name by its owner.  This assumes that the given owner 
        has created only one group with the given name.  
        """
        if not owner:
            owner = self._cli.user_id
        matches = self._cli._select_from_coll(GROUPS_COLL, incl_deact=True, name=name, owner=owner)
        for m in matches:
            m = Group(m, self._cli)
            if m.authorized(ACLs.READ):
                return m
        return None

    def select_ids_for_user(self, id: str) -> MutableSet:
        """
        return all the groups that a user (or a group) is a member of.  This implementation will 
        resolve the groups that the user is indirectly a member of--i.e. a user's group itself is a 
        member of another group.  Deactivated groups are not included.
        """
        checked = set()
        out = set(g['id'] for g in self._cli._select_prop_contains(GROUPS_COLL, 'members', id))

        follow = list(out)
        while len(follow) > 0:
            gg = follow.pop(0)
            if gg not in checked:
                add = set(g['id'] for g in self._cli._select_prop_contains(GROUPS_COLL, 'members', gg))
                out |= add
                checked.add(gg)
                follow.extend(add.difference(checked))

        out.add(PUBLIC_GROUP)

        return out

    def delete_group(self, gid: str) -> bool:
        """
        delete the specified group from the database.  The user attached to the underlying 
        :py:class:`DBClient` must either be the owner of the record or have `DELETE` permission
        to carry out this option. 
        :return:  True if the group was found and successfully deleted; False, otherwise
                  :rtype: bool
        """
        g = self.get(gid)
        if not g:
            return False
        if not g.authorized(ACLs.DELETE):
            raise NotAuthorized(gid, "delete group")

        self._cli._delete_from(GROUPS_COLL, gid)
        return True


class ProjectRecord(ProtectedRecord):
    """
    a single record from the project collection representing one project created by the user

    This record represents a local copy of the record that exists in the "remote" database.  The 
    client can make changes to this record; however, those changes are not persisted in the 
    database until the :py:meth:`save` method is called.
    """

    def __init__(self, projcoll: str, recdata: Mapping, dbclient: DBClient = None):
        """
        initialize the record with a dictionary retrieved from the underlying project collection.  
        The dictionary must include an `id` property with a valid ID value.
        """
        super(ProjectRecord, self).__init__(projcoll, recdata, dbclient)

    def _initialize(self, rec: MutableMapping) -> MutableMapping:
        rec = super(ProjectRecord, self)._initialize(rec)

        if 'data' not in rec:
            rec['data'] = OrderedDict()
        if 'meta' not in rec:
            rec['meta'] = OrderedDict()
        if 'curators' not in rec:
            rec['curators'] = []

        self._initialize_data(rec)
        self._initialize_meta(rec)
        return rec

    def _initialize_data(self, recdata: MutableMapping):
        """
        add default data to the given dictionary of application-specific project data.  
        """
        return recdata["data"]

    def _initialize_meta(self, recdata: MutableMapping):
        """
        add default data to the given dictionary of application-specific project metadata
        """
        return recdata["meta"]

    @property
    def name(self) -> str:
        """
        the mnumonic name given to this record by its creator
        """
        return self._data.get('name', "")

    @name.setter
    def name(self, val):
        """
        assign the given name as the record's mnumonic name
        """
        self._data['name'] = val

    @property
    def data(self) -> MutableMapping:
        """
        the application-specific data for this record.  This dictionary contains data that is generally 
        updateable directly by the user (e.g. via the GUI interface).  The expected properties for
        are determined by the application.
        """
        return self._data['data']

    @data.setter
    def data(self, data: Mapping):
        self._data['data'] = deepcopy(data)

    @property
    def meta(self) -> MutableMapping:
        """
        the application-specific metadata for this record.  This dictionary contains data that is generally
        not directly editable by the application, but which the application must track in order to manage
        the updating process.  The expected properties for this dictionary are determined by the application.
        """
        return self._data['meta']

    @meta.setter
    def meta(self, data: Mapping):
        self._data['meta'] = deepcopy(data)

    def __str__(self):
        return "<{} ProjectRecord: {} ({}) owner={}>".format(self._coll.rstrip("s"), self.id,
                                                             self.name, self.owner)


class DBClient(ABC):
    """
    a client connected to the database for a particular service (e.g. drafting, DMPs, etc.)

    As this class is abstract, implementations provide support for specific storage backends.  
    All implementations support the following common set of configuration parameters:

    ``superusers``
         (List[str]) _optional_.  a list of strings giving the identifiers of users that 
         should be considered superusers who will be afforded authorization for all operations
    ``allowed_project_shoulders``
         (List[str]) _optional_.  a list of strings representing the identifier prefixes--i.e. 
         the _shoulders_--that can be used to create new project identifiers.  If not provided,
         the only allowed shoulder will be that given by ``default_shoulder``.
    ``default_shoulder``
         (str) _required_.  the identifier prefix--i.e. the _shoulder_--that should be used 
         by default when not otherwise requested by the user when creating new project records.
    ``allowed_group_shoulders``
         (List[str]) _optional_.  a list of strings representing the identifier prefixes--i.e. 
         the _shoulders_--that can be used to create new group identifiers.  If not provided,
         the only allowed shoulder will be the default, ``grp0``. 
    """

    def __init__(self, config: Mapping, projcoll: str, nativeclient=None, foruser: str = ANONYMOUS):
        self._cfg = config
        self._native = nativeclient
        self._projcoll = projcoll
        self._who = foruser
        self._whogrps = None

        self._dbgroups = DBGroups(self)

    @property
    def project(self) -> str:
        """
        return the name of the project collection/type that this client handles records for
        """
        return self._projcoll

    @property
    def user_id(self) -> str:
        """
        the identifier of the user that this client is acting on behalf of
        """
        return self._who

    @property
    def user_groups(self) -> frozenset:
        """
        the set of identifiers for groups that the user given by :py:property:`user_id` belongs to.
        """
        if not self._whogrps:
            self.recache_user_groups()
        return self._whogrps

    def recache_user_groups(self):
        """
        the :py:property:`user_groups` contains a cached list of all the groups the user is 
        a member of.  This function will recache this list (resulting in queries to the backend 
        database).  
        """
        self._whogrps = frozenset(self.groups.select_ids_for_user(self._who))

    def create_record(self, name: str, shoulder: str = None, foruser: str = None) -> ProjectRecord:
        """
        create (and save) and return a new project record.  A new unique identifier should be assigned
        to the record.

        :param str     name:  the mnumonic name (provided by the requesting user) to give to the 
                              record.
        :param str shoulder:  the identifier shoulder prefix to create the new ID with.  
                              (The implementation should ensure that the requested user is authorized 
                              to request the shoulder.)
        :param str  foruser:  the ID of the user that should be registered as the owner.  If not 
                              specified, the value of :py:property:`user_id` will be assumed.  In 
                              this implementation, only a superuser can create a record for someone 
                              else.
        """
        if not foruser:
<<<<<<< HEAD
=======
            if self.user_id == ANONYMOUS:
                raise ValueException(
                    "create_record(): foruser must be specified when client is anonymous")
>>>>>>> e07dfa08
            foruser = self.user_id
        if not shoulder:
            shoulder = self._default_shoulder()
        if not self._authorized_project_create(shoulder, foruser):
            raise NotAuthorized(self.user_id, "create record")
        if self.name_exists(name, foruser):
            raise AlreadyExists(
                "User {} has already defined a record with name={}".format(foruser, name))

        rec = self._new_record_data(self._mint_id(shoulder))
        rec['name'] = name
        rec = ProjectRecord(self._projcoll, rec, self)
        rec.save()
        return rec

    def _default_shoulder(self):
        out = self._cfg.get("default_shoulder")
        if not out:
            raise ConfigurationException(
                "Missing required configuration parameter: default_shoulder")
        return out

    def _authorized_project_create(self, shoulder, who):
        shldrs = set(self._cfg.get("allowed_project_shoulders", []))
        defshldr = self._cfg.get("default_shoulder")
        if defshldr:
            shldrs.add(defshldr)
        return self._authorized_create(shoulder, shldrs, who)

    def _authorized_group_create(self, shoulder, who):
        shldrs = set(self._cfg.get("allowed_group_shoulders", []))
        defshldr = DEF_GROUPS_SHOULDER
        if defshldr:
            shldrs.add(defshldr)
        return self._authorized_create(shoulder, shldrs, who)

    def _authorized_create(self, shoulder, shoulders, who):
        if self._who and who != self._who and self._who not in self._cfg.get("superusers", []):
            return False
        return shoulder in shoulders

    def _mint_id(self, shoulder):
        """
        create and register a new identifier that can be attached to a new project record
        :param str shoulder:   the shoulder to prefix to the identifier.  The value usually controls
                               how the identifier is formed.  
        """
        return "{0}:{1:04}".format(shoulder, self._next_recnum(shoulder))

    def _parse_id(self, id):
        pair = id.rsplit(':', 1)
        if len(pair) != 2:
            return None, None
        try:
            return pair[0], int(pair[1])
        except ValueError:
            return None, None

    @abstractmethod
    def _next_recnum(self, shoulder):
        """
        return an unused record number that can be used to mint a new identifier.  This is called 
        by the default implementation of :py:method:`_mint_id`.  Typically, each shoulder has its 
        own unique sequence of numbers associated with it.  
        :param str shoulder:  the shoulder that the record number will be combined with
        """
        raise NotImplementedError()

    def _new_record_data(self, id):
        """
        return a dictionary containing data that will constitue a new ProjectRecord with the given 
        identifier assigned to it.  Generally, this record should not be committed yet.
        """
        return {"id": id}

    def exists(self, gid: str) -> bool:
        """
        return True if a group with the given ID exists.  READ permission on the identified 
        record is not required to use this method. 
        """
        return bool(self._get_from_coll(self._projcoll, gid))

    def name_exists(self, name: str, owner: str = None) -> bool:
        """
        return True if a group with the given name exists.  READ permission on the identified 
        record is not required to use this method.
        :param str name:  the mnumonic name of the group given to it by its owner
        :param str owner: the ID of the user owning the group of interest; if not given, the 
                          user ID attached to the `DBClient` is assumed.
        """
        if not owner:
            owner = self.user_id
        it = self._select_from_coll(self._projcoll, incl_deact=True, name=name, owner=owner)
        try:
            return bool(next(it))
        except StopIteration:
            return False

    def get_record_by_name(self, name: str, owner: str = None) -> Group:
        """
        return the group assigned the given name by its owner.  This assumes that the given owner 
        has created only one group with the given name.  
        """
        if not owner:
            owner = self.user_id
        matches = self._select_from_coll(self._projcoll, incl_deact=True, name=name, owner=owner)
        for m in matches:
            m = ProjectRecord(self._projcoll, m, self)
            if m.authorized(ACLs.READ):
                return m
        return None

    def get_record_for(self, id: str, perm: str = ACLs.READ) -> ProjectRecord:
        """
        return a single project record by its identifier.  The record is only 
        returned if the user this client is attached to is authorized to access the record with 
        the given permission.

        :param str   id:  the identifier for the record of interest
        :param str perm:  the permission type that the user must be authorized for in order for 
                          the record to be returned; if user is not authorized, an exception is raised.
                          Default: `ACLs.READ`
        :raises ObjectNotFound:  if the identifier does not exist
        :raises  NotAuthorized:  if the user does not have the permission given by ``perm``
        """
        out = self._get_from_coll(self._projcoll, id)
        if not out:
            raise ObjectNotFound(id)
        out = ProjectRecord(self._projcoll, out, self)
        if not out.authorized(perm):
            raise NotAuthorized(self.user_id, perm)
        return out
    
    def check_query_structure(query):
        if not isinstance(query, dict):
            return False

        valid_operators = ['$and', '$or', '$not', '$nor', '$eq', '$ne', '$gt', '$gte', '$lt', '$lte', '$in', '$nin', '$exists', '$type', '$expr', '$jsonSchema', '$mod', '$regex', '$text',
                            '$where', '$geoIntersects', '$geoWithin', '$near', '$nearSphere', '$all', '$elemMatch', '$size', '$bitsAllClear', '$bitsAllSet', '$bitsAnyClear', '$bitsAnySet', '$comment', '$meta']

        for key in query.keys():
            if key not in valid_operators:
                return False

            if isinstance(query[key], dict):
                if not check_query_structure(query[key]):
                    return False

            return True

    @abstractmethod
    def select_records(self, perm: Permissions = ACLs.OWN, **constraints) -> Iterator[ProjectRecord]:
        """
        return an iterator of project records for which the given user has at least one of the given 
        permissions

        :param str       user:  the identity of the user that wants access to the records.  
        :param str|[str] perm:  the permissions the user requires for the selected record.  For
                                each record returned the user will have at least one of these
                                permissions.  The value can either be a single permission value
                                (a str) or a list/tuple of permissions
        """
        raise NotImplementedError()
    
    @abstractmethod
    def adv_select_records(self, filter: Mapping, perm: Permissions = ACLs.OWN) -> Iterator[ProjectRecord]:
        """
        return an iterator of project records for which the given user has at least one of the
        permissions and the records meet all the constraints given

        :param str       user:  the identity of the user that wants access to the records.  
        :param str|[str] perm:  the permissions the user requires for the selected record.  For
                                each record returned the user will have at least one of these
                                permissions.  The value can either be a single permission value
                                (a str) or a list/tuple of permissions
        :param str       **cst: a json that describes all the constraints the records should meet. 
                                the schema of this json is the query structure used by mongodb.
        """
        raise NotImplementedError()

    def is_connected(self) -> bool:
        """
        return True if this client is currently connected to its underlying database
        """
        return self._native is not None

    @property
    def native(self):
        """
        an instance of the native client specific for the underlying database being used.
        Accessing this property may implicitly cause the client to establish a connection.  (See 
        also :py:method:`is_connected`.)
        """
        return self._native

    @property
    def groups(self) -> DBGroups:
        """
        access to the management of groups
        """
        return self._dbgroups

    @property
    def people(self) -> DBPeople:
        """
        access to the people collection
        """
        return None

    @abstractmethod
    def _upsert(self, coll: str, recdata: Mapping) -> bool:
        """
        insert or update a data record into the specified collection.  
        :param str coll:  the name of the record collection to insert the record into.  
        :param Mapping recdata:  the record to update or insert.  This dictionary must include a an
                          "id" property.  If a record with the same value of "id" exists in the 
                          collection, that record will be replaced by this one; otherwise, this 
                          record will just be added.
        :return:  True if the record, based on its `id` property, was added for the first time.  
        """
        raise NotImplementedError()

    @abstractmethod
    def _get_from_coll(self, collname, id) -> MutableMapping:
        """
        return a record with a given identifier from the specified collection
        :param str collname:   the logical name of the database collection (e.g. table, etc.) to pull 
                               the record from.  
        :param str id:         the identifier for the record of interest
        """
        raise NotImplementedError()

    @abstractmethod
    def _select_from_coll(self, collname, incl_deact=False, **constraints) -> Iterator[MutableMapping]:
        """
        return an iterator to the records from a specified collection that match the set of 
        given constraints.

        :param str collname:   the logical name of the database collection (e.g. table, etc.) to pull 
                               the record from.  
        :param dict constraints:  the constraints on properties in the record.  The returned records 
                               must all have properties matching the keys in the given constraint 
                               dictionary with corresponding matching values 
        """
        raise NotImplementedError()

    @abstractmethod
    def _select_prop_contains(self, collname, prop, target, incl_deact=False) -> Iterator[MutableMapping]:
        """
        return an iterator to the records from a specified collection in which the named list property
        contains a given target value.

        :param str collname:   the logical name of the database collection (e.g. table, etc.) to pull 
                               the record from.  
        :param str prop:    the name of the property whose list value will be searched for the target value
        :param str target:  the value to search for in the list value of the specified property, `prop`.
        """
        raise NotImplementedError()

    @abstractmethod
    def _delete_from(self, collname, id):
        """
        delete a record with the given id from the named collection.  Nothing should happen if the record
        does not exist in the database collection.

        :param str collname:   the logical name of the database collection (e.g. table, etc.) to pull 
                               the record from.  
        :param str id:  the identifier for the record to be deleted.
        """
        raise NotImplementedError()

    def delete_record(self, id: str) -> bool:
        """
        delete the specified group from the database.  The user attached to this 
        :py:class:`DBClient` must either be the owner of the record or have `DELETE` permission
        to carry out this option. 
        :return:  True if the group was found and successfully deleted; False, otherwise
                  :rtype: bool
        """
        try:
            g = self.get_record_for(id, ACLs.DELETE)
        except ObjectNotFound:
            return False
        if not g:
            return False

        self._delete_from(self._projcoll, id)
        return True

    def record_action(self, act: Action, coll: str = None):
        """
        save the given action record to the back-end store.  In order to save the action, the 
        action's subject must identify an existing record and the current user must have write 
        permission on that record.

        :param Action act:  the Action object to save
        :param str   coll:  the collection that the record with the action's subject ID can be 
                            found.  If not provided, the current project collection will be assumed.
        """
        if not act.subject:
            raise ValueError(
                "record_action(): action is missing a subject identifier")
        if act.type == Action.PROCESS and \
           (not isinstance(act.object, Mapping) or 'name' not in act.object):
            raise ValueError(
                "record_action(): action object is missing name property: "+str(act.object))

        # check existence and permission
        if not coll:
            coll = self._projcoll
        rec = self._get_from_coll(coll, act.subject)
        if not rec:
            raise ObjectNotFound(act.subject)
        rec = ProtectedRecord(coll, rec, self)
        if not rec.authorized(ACLs.WRITE):
            raise NotAuthorized(rec.id, "record action for id="+rec.id)

        self._save_action_data(act.to_dict())

    @abstractmethod
    def _save_action_data(self, actdata: Mapping):
        """
        save the given data to the action log collection
        """
        raise NotImplementedError()

    @abstractmethod
    def _select_actions_for(self, id: str) -> List[Mapping]:
        """
        retrieve all actions currently recorded for the record with the given identifier
        """
        raise NotImplementedError()

    @abstractmethod
    def _delete_actions_for(self, id: str):
        """
        purge all actions currently recorded for the record with the given identifier
        """
        raise NotImplementedError()

    def _close_actionlog_with(self, rec: ProtectedRecord, close_action: Action, extra=None,
                              cancel_if_empty=True):
        """
        archive all actions in the action log for a given ID, ending with the given action.
        All of the entries associated with the given record will be removed from the action 
        log and stored into an action archive document in JSON format.  

        :param ProtectedRecord rec:  the record whose action log is being closed
        :param Action close_action:  the action that is effectively closing the record.  This 
                                     is usually a PROCESS action or a DELETE action.
        :param dict extra:  additional data to include in the action archive document
        :raises NotAuthorized:  if the current user does not have write permission to the given
                                record.  
        """
        if not rec.authorized(ACLs.WRITE):
            raise NotAuthorized(
                self.user_id, "close record history for id="+rec.id)

        history = self._select_actions_for(rec.id)
        if len(history) == 0 and cancel_if_empty:
            return
        history.append(close_action.to_dict())

        # users with permission to read record can read the history, but only superusers
        # can update it or administer it.
        acls = OrderedDict([
            ("read", rec.acls._perms.get('read', []))
        ])

        if 'recid' in extra or 'close_action' in extra:
            extra = deepcopy(extra)
            if 'recid' in extra:
                del extra['recid']
            if 'close_action' in extra:
                del extra['close_action']

        archive = OrderedDict([
            ("recid", rec.id),
            ("close_action", close_action.type)
        ])
        if close_action.type == Action.PROCESS:
            archive['close_action'] += ":%s" % str(close_action.object)
        archive.update(extra)
        archive['acls'] = acls
        archive['history'] = history

        self._save_history(archive)
        self._delete_actions_for(rec.id)

    @abstractmethod
    def _save_history(self, histrec):
        """
        save the given history record to the history collection
        """
        raise NotImplementedError()


class DBClientFactory(ABC):
    """
    an abstract class for creating client connections to the database
    """

    def __init__(self, config):
        """
        initialize the factory with its configuration.  The configuration provided here serves as 
        the default parameters for the cient as these can be overridden by the configuration parameters
        provided via :py:method:`create_client`.  Generally, it is recommended that the parameters 
        the configure the backend storage be provided here, and that the non-storage parameters--namely,
        the ones that control authorization--be provided via :py:method:`create_client` as these can 
        depend on the type of project being access (e.g. "dmp" vs. "dap").
        """
        self._cfg = config

    @abstractmethod
    def create_client(self, servicetype: str, config: Mapping = {}, foruser: str = ANONYMOUS):
        """
        create a client connected to the database and the contents related to the given service

        .. code-block::
           :caption: Example

           # connect to the DMP collection
           client = dbio.MIDASDBClientFactory(configdata).create_client(dbio.DMP_PROJECTS, config, userid)

        :param str servicetype:  the service data desired.  The value should be one of ``DAP_PROJECTS``
                                 or ``DMP_PROJECTS``
        :param Mapping  config:  the configuration to pass into the client.  This will be merged into and 
                                 override the configuration provided to the factory at construction time. 
                                 Typically, the configuration provided here are the common parameters that 
                                 are independent of the type of backend storage.
        :param str     foruser:  The identifier of the user that DBIO requests will be made on behalf of.
        """
        raise NotImplementedError()


class DBIOException(MIDASException):
    """
    a general base Exception class for exceptions that occur while interacting with the DBIO framework
    """
    pass


class DBIORecordException(DBIOException):
    """
    a base Exception class for DBIO exceptions that are associated with a specific DBIO record.  This 
    class provides the record identifier via a ``record_id`` attribute.  
    """

    def __init__(self, recid, message, sys=None):
        super(DBIORecordException, self).__init__(message, sys=sys)
        self.record_id = recid


class NotAuthorized(DBIOException):
    """
    an exception indicating that the user attempted an operation that they are not authorized to 
    """

    def __init__(self, who: str = None, op: str = None, message: str = None, sys=None):
        """
        create the exception
        :param str who:     the identifier of the user who requested the operation
        :param str op:      a brief phrase or term identifying the unauthorized operation. (A verb
                            or verb phrase is recommended.)
        :param str message: the message describing why the exception was raised; if not given,
                            a default message is constructed from `userid` and `op`.
        """
        self.user_id = who
        self.operation = op
        if not message:
            if not op:
                op = "effect an unspecified action"
            message = "User "
            if who:
                message += who + " "
            message += "is not authorized to {}".format(op)

        super(NotAuthorized, self).__init__(message)


class AlreadyExists(DBIOException):
    """
    an exception indicating a disallowed attempt to create a record that already exists (or includes 
    identifying data the corresponds to an already existing record).
    """
    pass


class ObjectNotFound(DBIORecordException):
    """
    an exception indicating that the requested record, or a requested part of a record, does not exist.
    """

    def __init__(self, recid, part=None, message=None, sys=None):
        """
        initialize this exception
        :param str   recid: the id of the record that was existed
        :param str    part: the part of the record that was requested.  Do not provide this parameter if 
                            the entire record does not exist.  
        :param str message: a brief description of the error (what object was not found)
        """
        self.record_part = part

        if not message:
            if part:
                message = "Requested portion of record (id=%s) does not exist: %s" % (
                    recid, part)
            else:
                message = "Requested record with id=%s does not exist" % recid
        super(ObjectNotFound, self).__init__(recid, message)<|MERGE_RESOLUTION|>--- conflicted
+++ resolved
@@ -36,14 +36,9 @@
 DEF_PEOPLE_SHOULDER = "ppl0"
 DEF_GROUPS_SHOULDER = "grp0"
 
-<<<<<<< HEAD
+# all users are implicitly part of this group
 PUBLIC_GROUP = DEF_GROUPS_SHOULDER + ":public"    # all users are implicitly part of this group
 ANONYMOUS = ANONYMOUS_USER
-=======
-# all users are implicitly part of this group
-PUBLIC_GROUP = DEF_GROUPS_SHOULDER + ":public"
-ANONYMOUS = PUBLIC_GROUP
->>>>>>> e07dfa08
 
 __all__ = ["DBClient", "DBClientFactory", "ProjectRecord", "DBGroups", "Group", "ACLs", "PUBLIC_GROUP",
            "ANONYMOUS", "DAP_PROJECTS", "DMP_PROJECTS", "ObjectNotFound", "NotAuthorized", "AlreadyExists"]
@@ -590,12 +585,6 @@
         :raises NotAuthorized:  if the user is not authorized to create this group
         """
         if not foruser:
-<<<<<<< HEAD
-=======
-            if self._cli.user_id == ANONYMOUS:
-                raise ValueException(
-                    "create_group(): foruser must be specified when client is anonymous")
->>>>>>> e07dfa08
             foruser = self._cli.user_id
         if not self._cli._authorized_group_create(self._shldr, foruser):
             raise NotAuthorized(self._cli.user_id, "create group")
@@ -889,12 +878,6 @@
                               else.
         """
         if not foruser:
-<<<<<<< HEAD
-=======
-            if self.user_id == ANONYMOUS:
-                raise ValueException(
-                    "create_record(): foruser must be specified when client is anonymous")
->>>>>>> e07dfa08
             foruser = self.user_id
         if not shoulder:
             shoulder = self._default_shoulder()
